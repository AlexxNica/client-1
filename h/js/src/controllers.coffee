class Hypothesis extends Annotator
  # Plugin configuration
  options:
    Heatmap: {}
    Permissions:
      showEditPermissionsCheckbox: false,
      showViewPermissionsCheckbox: false,
      userString: (user) -> user.replace(/^acct:(.+)@(.+)$/, '$1 on $2')

  # Internal state
  bucket: -1         # * The index of the bucket shown in the summary view
  detail: false      # * Whether the viewer shows a summary or detail listing
  hash: -1           # * cheap UUID :cake:
  cache: {}          # * object cache
  visible: false     # * Whether the sidebar is visible
  unsaved_drafts: [] # * Unsaved drafts currenty open

  this.$inject = ['$rootElement', '$scope', '$compile', '$http']
  constructor: (@element, @scope, @compile, @http) ->
    super @element, @options

    # Load plugins
    for own name, opts of @options
      if not @plugins[name] and name of Annotator.Plugin
        this.addPlugin(name, opts)

    # Export public, bound functions on the scope
    for own key of this
      if typeof this[key] == 'function' and not key.match('^_')
        @scope[key] = this[key]

    # Establish cross-domain communication to the widget host
    @provider = new easyXDM.Rpc
      swf: @options.swf
      onReady: this._initialize
    ,
      local:
        publish: (event, args, k, fk) =>
          if event in ['annotationCreated']
            [h] = args
            annotation = @cache[h]
            this.publish event, [annotation]
        addPlugin: => this.addPlugin arguments...
        createAnnotation: =>
<<<<<<< HEAD
          if @plugins.Permissions.user?
            @cache[h = ++@hash] = this.createAnnotation()
            h
          else
            this.showAuth true
            this.show()
            null
=======
          if not this._canCloseUnsaved()
            @editor.hide()
            this.show()
            return 
          @cache[h = ++@hash] = this.createAnnotation()
          h
>>>>>>> 3e87c7cb
        showEditor: (stub) =>
          h = stub.hash
          annotation = $.extend @cache[h], stub,
            hash:
              toJSON: => undefined
              valueOf: => h
<<<<<<< HEAD
          this.showEditor annotation
=======
          if @plugins.Permissions.user?
            this.showEditor annotation
          else
            @editor.hide()
            if @unsaved_drafts.indexOf(@editor) > -1 then @unsaved_drafts.splice(@unsaved_drafts.indexOf(@editor),1)
            this.showAuth true
            #this.show()
>>>>>>> 3e87c7cb
        # This guy does stuff when you "back out" of the interface.
        # (Currently triggered by a click on the source page.)
        back: =>
          # If it's in the detail view, loads the bucket back up.
          if @detail
            this.showViewer(@heatmap.buckets[@bucket])
            this.publish('hostUpdated')
          # If it's not in the detail view, the assumption is that it's in the
          # bucket view and hides the whole interface.
          else
            this.hide()
        update: => this.publish 'hostUpdated'
      remote:
        publish: {}
        setupAnnotation: {}
        onEditorHide: {}
        onEditorSubmit: {}
        showFrame: {}
        hideFrame: {}
        dragFrame: {}
        getHighlights: {}
        setActiveHighlights: {}
        getMaxBottom: {}
        scrollTop: {}

    # Prepare a MarkDown renderer, and add some post-processing
    # so that all created links have their target set to _blank
    @renderer = Markdown.getSanitizingConverter()
    @renderer.hooks.chain "postConversion", (text) ->
        text.replace /<a href=/, "<a target=\"_blank\" href="

    @scope.$watch 'personas', (newValue, oldValue) =>
      if newValue?.length
        @element.find('#persona')
          .off('change').on('change', -> $(this).submit())
          .off('click')
        this.showAuth(false)
      else
        @scope.persona = null
        @scope.token = null
        @element.find('#persona').off('click').on('click', => this.showAuth())

    @scope.$watch 'persona', (newValue, oldValue) =>
      if oldValue? and not newValue?
        @http.post 'logout', '',
          withCredentials: true
        .success (data) => @scope.reset()

    @scope.$watch 'token', (newValue, oldValue) =>
      if @plugins.Auth?
        @plugins.Auth.token = newValue
        @plugins.Auth.updateHeaders()

      if newValue?
        if not @plugins.Auth?
          this.addPlugin 'Auth',
            tokenUrl: @scope.tokenUrl
            token: newValue
        else
          @plugins.Auth.setToken(newValue)
        @plugins.Auth.withToken @plugins.Permissions._setAuthFromToken
      else
        @plugins.Permissions.setUser(null)
        delete @plugins.Auth

    # Fetch the initial model from the server
    @http.get 'model'
      withCredentials: true
    .success (data) =>
      angular.extend @scope, data

    this.reset()
    this.showAuth false

    this

  _initialize: =>
    # Set up interface elements
    this._setupHeatmap()
    @wrapper.append(@viewer.element, @editor.element)
    @heatmap.element.appendTo(document.body)
    @viewer.show()

    @provider.getMaxBottom (max) =>
      @element.find('#toolbar').css("top", "#{max}px")
      @element.find('#gutter').css("padding-top", "#{max}px")
      @heatmap.BUCKET_THRESHOLD_PAD = (
        max + @heatmap.constructor.prototype.BUCKET_THRESHOLD_PAD
      )

    this.subscribe 'beforeAnnotationCreated', (annotation) =>
      annotation.created = annotation.updated = (new Date()).toString()
      annotation.user = @plugins.Permissions.options.userId(
        @plugins.Permissions.user)

    this.publish 'hostUpdated'

  _setupWrapper: ->
    @wrapper = @element.find('#wrapper')
    .on 'mousewheel', (event, delta) ->
      # prevent overscroll from scrolling host frame
      # http://stackoverflow.com/questions/5802467
      scrollTop = $(this).scrollTop()
      scrollBottom = $(this).get(0).scrollHeight - $(this).innerHeight()
      if delta > 0 and scrollTop == 0
        event.preventDefault()
      else if delta < 0 and scrollTop == scrollBottom
        event.preventDefault()
    this

  _setupDocumentEvents: ->
    @element.find('#toolbar .tri').click =>
      if @visible
        this.hide()
      else
        if @viewer.isShown() and @bucket == -1
          this._fillDynamicBucket()
        this.show()

    el = document.createElementNS 'http://www.w3.org/1999/xhtml', 'canvas'
    el.width = el.height = 1
    @element.append el

    handle = @element.find('#toolbar .tri')[0]
    handle.addEventListener 'dragstart', (event) =>
      event.dataTransfer.setData 'text/plain', ''
      event.dataTransfer.setDragImage(el, 0, 0)
      @provider.dragFrame event.screenX
    handle.addEventListener 'dragend', (event) =>
      @provider.dragFrame event.screenX
    @element[0].addEventListener 'dragover', (event) =>
      @provider.dragFrame event.screenX
    @element[0].addEventListener 'dragleave', (event) =>
      @provider.dragFrame event.screenX

    this

  _setupDynamicStyle: ->
    this

  _setupHeatmap: () ->
    @heatmap = @plugins.Heatmap

    # Update the heatmap when certain events are pubished
    events = [
      'annotationCreated'
      'annotationDeleted'
      'annotationsLoaded'
      'hostUpdated'
    ]

    for event in events
      this.subscribe event, =>
        @provider.getHighlights ({highlights, offset}) =>
          @heatmap.updateHeatmap
            highlights: highlights.map (hl) =>
              hl.data = @cache[hl.data]
              hl
            offset: offset
          if @visible and @viewer.isShown() and @bucket == -1 and not @detail
            this._fillDynamicBucket()

    @heatmap.element.click =>
      @bucket = -1
      this._fillDynamicBucket()
      this.show()

    @heatmap.subscribe 'updated', =>
      tabs = d3.select(document.body)
        .selectAll('div.heatmap-pointer')
        .data =>
          buckets = []
          @heatmap.index.forEach (b, i) =>
            if @heatmap.buckets[i].length > 0
              buckets.push i
            else if @heatmap.isUpper(i) or @heatmap.isLower(i)
              buckets.push i
          buckets

      {highlights, offset} = d3.select(@heatmap.element[0]).datum()
      height = $(window).outerHeight(true)
      pad = height * .2

      # Enters into tabs var, and generates bucket pointers from them
      tabs.enter().append('div')
        .classed('heatmap-pointer', true)

      tabs.exit().remove()

      tabs

        .style 'top', (d) =>
          "#{(@heatmap.index[d] + @heatmap.index[d+1]) / 2}px"

        .html (d) =>
          "<div class='label'>#{@heatmap.buckets[d].length}</div><div class='svg'></div>"

        .classed('upper', @heatmap.isUpper)
        .classed('lower', @heatmap.isLower)

        .style 'display', (d) =>
          if (@heatmap.buckets[d].length is 0) then 'none' else ''

        # Creates highlights corresponding bucket when mouse is hovered
        .on 'mousemove', (bucket) =>
          unless @viewer.isShown() and @detail
            unless @heatmap.buckets[bucket]?.length then bucket = @bucket
            @provider.setActiveHighlights @heatmap.buckets[bucket]?.map (a) =>
              a.hash.valueOf()

        # Gets rid of them after
        .on 'mouseout', =>
          unless @viewer.isShown() and @detail
            @provider.setActiveHighlights @heatmap.buckets[@bucket]?.map (a) =>
              a.hash.valueOf()

        # Does one of a few things when a tab is clicked depending on type
        .on 'mouseup', (bucket) =>
          d3.event.preventDefault()

          # If it's the upper tab, scroll to next bucket above
          if @heatmap.isUpper bucket
            threshold = offset + @heatmap.index[0]
            next = highlights.reduce (next, hl) ->
              if next < hl.offset.top < threshold then hl.offset.top else next
            , threshold - height
            @provider.scrollTop next - pad
            @bucket = -1
            this._fillDynamicBucket()

          # If it's the lower tab, scroll to next bucket below
          else if @heatmap.isLower bucket
            threshold = offset + @heatmap.index[0] + pad
            next = highlights.reduce (next, hl) ->
              if threshold < hl.offset.top < next then hl.offset.top else next
            , offset + height
            @provider.scrollTop next - pad
            @bucket = -1
            this._fillDynamicBucket()

          # If it's neither of the above, load the bucket into the viewer
          else
            annotations = @heatmap.buckets[bucket]
            @bucket = bucket
            this.showViewer(annotations)
            this.show()

    this

  # Creates an instance of Annotator.Viewer and assigns it to the @viewer
  # property, appends it to the @wrapper and sets up event listeners.
  #
  # Returns itself to allow chaining.
  _setupViewer: ->
    @viewer = new Annotator.Viewer(readOnly: @options.readOnly)
    @viewer.hide()
    .on("edit", this.onEditAnnotation)
    .on("delete", this.onDeleteAnnotation)

    # Show newly created annotations in the viewer immediately
    this.subscribe 'annotationCreated', (annotation) =>
      this.updateViewer [annotation]

    this

  # Creates an instance of the Annotator.Editor and assigns it to @editor.
  # Appends this to the @wrapper and sets up event listeners.
  #
  # Returns itself for chaining.
  _setupEditor: ->
    @editor = this._createEditor()
    .on('hide', => @provider.onEditorHide())
    .on('save', => @provider.onEditorSubmit())
    this

  _createEditor: ->
    editor = new Annotator.Editor()
    editor.hide()
    editor.fields = [{
      element: editor.element,
      load: (field, annotation) ->
        $(field).find('textarea').val(annotation.text || '')
      submit: (field, annotation) ->
        annotation.text = $(field).find('textarea').val()
    }]

    editor

  _fillDynamicBucket: ->
    {highlights, offset} = d3.select(@heatmap.element[0]).datum()
    bottom = offset + @heatmap.element.height()
    this.showViewer highlights.reduce (acc, hl) =>
      if hl.offset.top >= offset and hl.offset.top <= bottom
        acc.push hl.data
      acc
    , []

  # Public: Initialises an annotation either from an object representation or
  # an annotation created with Annotator#createAnnotation(). It finds the
  # selected range and higlights the selection in the DOM.
  #
  # annotation - An annotation Object to initialise.
  # fireEvents - Will fire the 'annotationCreated' event if true.
  #
  # Examples
  #
  #   # Create a brand new annotation from the currently selected text.
  #   annotation = annotator.createAnnotation()
  #   annotation = annotator.setupAnnotation(annotation)
  #   # annotation has now been assigned the currently selected range
  #   # and a highlight appended to the DOM.
  #
  #   # Add an existing annotation that has been stored elsewere to the DOM.
  #   annotation = getStoredAnnotationWithSerializedRanges()
  #   annotation = annotator.setupAnnotation(annotation)
  #
  # Returns the initialised annotation.
  setupAnnotation: (annotation) ->
    # Delagate to Annotator implementation after we give it a valid array of
    # ranges. This is needed until Annotator stops assuming ranges need to be
    # added.
    if annotation.thread
      annotation.ranges = []

    if not annotation.hash
      @cache[h = ++@hash] = $.extend annotation,
        hash:
          toJSON: => undefined
          valueOf: => h
    stub =
      hash: annotation.hash.valueOf()
      ranges: annotation.ranges
    @provider.setupAnnotation stub

  showViewer: (annotations=[], detail=false) =>
    if (@visible and not detail) or @unsaved_drafts.indexOf(@editor) > -1
      if not this._canCloseUnsaved() then return
    
    # Thread the messages using JWZ
    messages = mail.messageThread().thread annotations.map (a) ->
      m = mail.message(null, a.id, a.thread?.split('/') or [])
      m.annotation = a
      m

    thread = (context, selector) ->
      context.select('.annotator-listing')
        .selectAll(-> d3.selectAll(this.children).filter(selector)[0])
        .data ((m) -> m.children), ((d) -> d.message.id)

    context = d3.select(@viewer.element[0]).datum(messages)
    items = thread context, '.annotation'
    excerpts = thread context, '.excerpt'

    if not detail
      # Save the state so the bucket view can be restored when exiting
      # the detail view.
      @detail = false

      excerpts.remove()
      excerpts.exit().remove()

      items.enter().append('li').classed('annotation', true)
      items.exit().remove()
      items
        .html (d) =>
          env = $.extend {}, d.message.annotation,
            text: @renderer.makeHtml d.message.annotation.text
          Handlebars.templates.summary env
        .classed('detail', false)
        .classed('summary', true)
        .classed('paper', true)
        .on 'mouseup', (d, i) =>
          a = d.message.annotation
          query =
            thread: if a.thread then [a.thread, a.id].join('/') else a.id
          @plugins.Store._apiRequest 'search', query, (data) =>
            if data?.rows then this.updateViewer(data.rows || [])
          this.showViewer([a], true)
        .on 'mouseover', =>
          d3.event.stopPropagation()
          item = d3.select(d3.event.currentTarget).datum().message.annotation
          @provider.setActiveHighlights [item.hash.valueOf()]
        .on 'mouseout', =>
          d3.event.stopPropagation()
          item = d3.select(d3.event.currentTarget).datum().message.annotation
          @provider.setActiveHighlights @heatmap.buckets[@bucket]?.map (a) =>
            a.hash.valueOf()
    else
      # Mark that the detail view is now shown, so that exiting returns to the
      # bucket view rather than the document.
      @detail = true

      excerpts.enter()
        .insert('li', '.annotation')
          .classed('paper', true)
          .classed('excerpt', true)
        .append('blockquote')
      excerpts.exit().remove()

      excerpts
        .select('blockquote').each (d) ->
          chars = 180
          quote = d.message.annotation.quote.replace(/\u00a0/g, ' ')  # replace &nbsp;
          trunc = quote.substring(0, quote.lastIndexOf(' ', 180)) + "...<a href='#' class='more'>more</a>"
          if quote.length >= chars
            d3.select(this)
              .html(trunc)
              .on 'click', ->
                d3.event.stopPropagation()
                d3.event.preventDefault()
                if d3.select(d3.event.target).classed('more')
                  d3.select(this).html(quote + "<a href='#' class='less'>less</a>")
                if d3.select(d3.event.target).classed('less')
                  d3.select(this).html(trunc)
          else
            d3.select(this).html(quote)

      highlights = []
      excerpts.each (d) =>
        h = d.message.annotation.hash
        if h then highlights.push h.valueOf()
      @provider.setActiveHighlights highlights

      while items.length
        items.enter().append('li').classed('annotation', true)
        items.exit().remove()
        items
          .each (d) ->  # XXX: SLOW! Repeats calculation alllll the time
            count = d.flattenChildren()?.length or 0
            replyCount =
              toJSON: => undefined
              valueOf: =>
                "#{count} " + (if count == 1 then 'reply' else 'replies')
            unless count == 0
              d.message.annotation.replyCount = replyCount
          .html (d) =>
              env = $.extend {}, d.message.annotation,
                text: @renderer.makeHtml d.message.annotation.text
              Handlebars.templates.detail env
          .classed('paper', (c) -> not c.parent.message?)
          .classed('detail', true)
          .classed('summary', false)

          .sort (d, e) =>
            n = d.message.annotation.created
            m = e.message.annotation.created
            (n < m) - (m < n)

          .on 'mouseover', =>
            d3.event.stopPropagation()
            d3.select(d3.event.currentTarget).classed('hover', true)

          .on 'mouseout', =>
            d3.event.stopPropagation()
            d3.select(d3.event.currentTarget).classed('hover', false)

          .on 'mouseup', =>
            event = d3.event
            target = event.target
            unless target.tagName is 'A' then return
            event.stopPropagation()

            animate = (parent) ->
              collapsed = parent.classed('collapsed')
              parent.select('.thread')
                .transition().duration(200)
                  .style('overflow', 'hidden')
                  .style 'height', ->
                    if collapsed
                      "0px"
                    else
                      "#{$(this).children().outerHeight(true)}px"
                  .each 'end', ->
                    unless collapsed
                      d3.select(this)
                        .style('height', null)
                        .style('overflow', null)

            parent = d3.select(event.currentTarget)
            switch d3.event.target.getAttribute('href')
              when '#collapse'
                d3.event.preventDefault()
                collapsed = parent.classed('collapsed')
                animate parent.classed('collapsed', !collapsed)
              when '#reply'
                unless @plugins.Permissions?.user
                  this.showAuth true
                  break
                d3.event.preventDefault()
                parent = d3.select(event.currentTarget)
                animate parent.classed('collapsed', false)
                reply = this.createAnnotation()
                reply.thread = this.threadId(parent.datum().message.annotation)

                editor = this._createEditor()
                editor.load(reply)
                @unsaved_drafts.push editor
                editor.element.removeClass('annotator-outer')
                editor.on 'save', (annotation) =>
                  this.publish 'annotationCreated', [annotation]
                  @unsaved_drafts.splice(@unsaved_drafts.indexOf(editor),1)

                d3.select(editor.element[0]).select('form')
                  .data([reply])
                    .html(Handlebars.templates.editor)
                    .on 'mouseover', => d3.event.stopPropagation()

                item = d3.select(d3.event.currentTarget)
                  .select('.annotator-listing')
                  .insert('li', '.annotation')
                    .classed('annotation', true)
                    .classed('writer', true)

                editor.element.appendTo(item.node())
                editor.on('hide', => 
                  item.remove()
                  @unsaved_drafts.splice(@unsaved_drafts.indexOf(editor),1))
                editor.element.find(":input:first").focus()

        context = items.select '.thread'
        items = thread context, '.annotation'

    @editor.hide()
    if @unsaved_drafts.indexOf(@editor) > -1 then @unsaved_drafts.splice(@unsaved_drafts.indexOf(@editor),1)
    @viewer.show()

  updateViewer: (annotations) =>
    existing = d3.select(@viewer.element[0]).datum()
    if existing?
      annotations = existing.flattenChildren()?.map((c) -> c.annotation)
        .concat(annotations)
    this.showViewer(annotations or [], @detail)

  showEditor: (annotation) =>
    if not annotation.user?
      @plugins.Permissions.addFieldsToAnnotation(annotation)

    @unsaved_drafts.push @editor 
    @viewer.hide()
    @editor.load(annotation)
    @editor.element.find('.annotator-controls').remove()

    quote = annotation.quote.replace(/\u00a0/g, ' ') # replace &nbsp;
    excerpt = $('<li class="paper excerpt">')
    excerpt.append($("<blockquote>#{quote}</blockquote>"))

    item = $('<li class="annotation paper writer">')
    item.append($(Handlebars.templates.editor(annotation)))

    @editor.element.find('.annotator-listing').empty()
      .append(excerpt)
      .append(item)
      .find(":input:first").focus()

    d3.select(@viewer.element[0]).datum(null)
    this.show()

  show: =>
    if @detail
      annotations = d3.select(@viewer.element[0]).datum().children.map (c) =>
        c.message.annotation.hash.valueOf()
    else
      annotations = @heatmap.buckets[@bucket]?.map (a) => a.hash.valueOf()

    @visible = true
    @provider.setActiveHighlights annotations
    @provider.showFrame()
    @element.find('#toolbar').addClass('shown')
      .find('.tri').attr('draggable', true)

  hide: =>
    @lastWidth = window.innerWidth
    @visible = false
    @provider.setActiveHighlights []
    @provider.hideFrame()
    @element.find('#toolbar').removeClass('shown')
      .find('.tri').attr('draggable', false)

  _canCloseUnsaved: ->
    #See if there's an unsaved/uncancelled reply
    can_close = true
    open_editors = 0
    for editor in @unsaved_drafts
      editor.show()     
      unsaved_text =  editor.element[0].ownerDocument.activeElement.value
      if typeof unsaved_text != 'undefined' and unsaved_text.toString().length > 0 then open_editors += 1
    
    if open_editors > 0
      ctext = if open_editors > 1 then "You have " + open_editors + " unsaved replies. Do you really want to close the view?" else "You have an unsaved reply. Do you really want to close the view?"
      if not confirm ctext then can_close = false

    if can_close then @unsaved_drafts = []	               
    can_close

  threadId: (annotation) ->
    if annotation?.thread?
      annotation.thread + '/' + annotation.id
    else
      annotation.id

  showAuth: (show=true) =>
    $header = @element.find('header')
    visible = !$header.hasClass('collapsed')
    if (visible != show)
      if (show)
        $header.removeClass('collapsed')
      else
        $header.addClass('collapsed')
      $header.one 'webkitTransitionEnd transitionend OTransitionEnd', =>
        $header.find('.nav-tabs > li.active > a').trigger('shown')

  submit: =>
    controls = @element.find('.sheet .active form').formSerialize()
    @http.post '', controls,
      headers:
        'Content-Type': 'application/x-www-form-urlencoded'
      withCredentials: true
    .success (data) =>
      # Extend the scope with updated model data
      angular.extend(@scope, data.model)

      # Replace any forms which were re-rendered in this response
      for oid of data.form
        target = '#' + oid

        $form = $(data.form[oid])
        $form.replaceAll(target)

        link = @compile $form
        link @scope

        deform.focusFirstInput target

  reset: =>
    angular.extend @scope,
      username: null
      password: null
      email: null
      code: null
      personas: []
      persona: null
      token: null


angular.module('h.controllers', [])
  .controller('Hypothesis', Hypothesis)<|MERGE_RESOLUTION|>--- conflicted
+++ resolved
@@ -42,7 +42,6 @@
             this.publish event, [annotation]
         addPlugin: => this.addPlugin arguments...
         createAnnotation: =>
-<<<<<<< HEAD
           if @plugins.Permissions.user?
             @cache[h = ++@hash] = this.createAnnotation()
             h
@@ -50,31 +49,14 @@
             this.showAuth true
             this.show()
             null
-=======
-          if not this._canCloseUnsaved()
-            @editor.hide()
-            this.show()
-            return 
-          @cache[h = ++@hash] = this.createAnnotation()
-          h
->>>>>>> 3e87c7cb
         showEditor: (stub) =>
+          return unless this._canCloseUnsaved()
           h = stub.hash
           annotation = $.extend @cache[h], stub,
             hash:
               toJSON: => undefined
               valueOf: => h
-<<<<<<< HEAD
           this.showEditor annotation
-=======
-          if @plugins.Permissions.user?
-            this.showEditor annotation
-          else
-            @editor.hide()
-            if @unsaved_drafts.indexOf(@editor) > -1 then @unsaved_drafts.splice(@unsaved_drafts.indexOf(@editor),1)
-            this.showAuth true
-            #this.show()
->>>>>>> 3e87c7cb
         # This guy does stuff when you "back out" of the interface.
         # (Currently triggered by a click on the source page.)
         back: =>
@@ -346,8 +328,13 @@
   # Returns itself for chaining.
   _setupEditor: ->
     @editor = this._createEditor()
-    .on('hide', => @provider.onEditorHide())
-    .on('save', => @provider.onEditorSubmit())
+    .on 'hide', =>
+      @provider.onEditorHide()
+    .on 'save', =>
+      @provider.onEditorSubmit()
+    .on 'hide save', =>
+      if @unsaved_drafts.indexOf(@editor) > -1
+        @unsaved_drafts.splice(@unsaved_drafts.indexOf(@editor), 1)
     this
 
   _createEditor: ->
@@ -361,6 +348,7 @@
         annotation.text = $(field).find('textarea').val()
     }]
 
+    @unsaved_drafts.push editor
     editor
 
   _fillDynamicBucket: ->
@@ -412,7 +400,7 @@
   showViewer: (annotations=[], detail=false) =>
     if (@visible and not detail) or @unsaved_drafts.indexOf(@editor) > -1
       if not this._canCloseUnsaved() then return
-    
+
     # Thread the messages using JWZ
     messages = mail.messageThread().thread annotations.map (a) ->
       m = mail.message(null, a.id, a.thread?.split('/') or [])
@@ -571,11 +559,9 @@
 
                 editor = this._createEditor()
                 editor.load(reply)
-                @unsaved_drafts.push editor
                 editor.element.removeClass('annotator-outer')
                 editor.on 'save', (annotation) =>
                   this.publish 'annotationCreated', [annotation]
-                  @unsaved_drafts.splice(@unsaved_drafts.indexOf(editor),1)
 
                 d3.select(editor.element[0]).select('form')
                   .data([reply])
@@ -589,16 +575,17 @@
                     .classed('writer', true)
 
                 editor.element.appendTo(item.node())
-                editor.on('hide', => 
-                  item.remove()
-                  @unsaved_drafts.splice(@unsaved_drafts.indexOf(editor),1))
+                editor.on('hide', => item.remove())
+
+                editor.on 'hide save', =>
+                  @unsaved_drafts.splice(@unsaved_drafts.indexOf(editor), 1)
+
                 editor.element.find(":input:first").focus()
 
         context = items.select '.thread'
         items = thread context, '.annotation'
 
     @editor.hide()
-    if @unsaved_drafts.indexOf(@editor) > -1 then @unsaved_drafts.splice(@unsaved_drafts.indexOf(@editor),1)
     @viewer.show()
 
   updateViewer: (annotations) =>
@@ -612,7 +599,6 @@
     if not annotation.user?
       @plugins.Permissions.addFieldsToAnnotation(annotation)
 
-    @unsaved_drafts.push @editor 
     @viewer.hide()
     @editor.load(annotation)
     @editor.element.find('.annotator-controls').remove()
@@ -628,6 +614,8 @@
       .append(excerpt)
       .append(item)
       .find(":input:first").focus()
+
+    @unsaved_drafts.push @editor
 
     d3.select(@viewer.element[0]).datum(null)
     this.show()
@@ -654,19 +642,23 @@
       .find('.tri').attr('draggable', false)
 
   _canCloseUnsaved: ->
-    #See if there's an unsaved/uncancelled reply
+    # See if there's an unsaved/uncancelled reply
     can_close = true
     open_editors = 0
     for editor in @unsaved_drafts
-      editor.show()     
-      unsaved_text =  editor.element[0].ownerDocument.activeElement.value
-      if typeof unsaved_text != 'undefined' and unsaved_text.toString().length > 0 then open_editors += 1
-    
+      unsaved_text = editor.element.find(':input:first').attr 'value'
+      if unsaved_text? and unsaved_text.toString().length > 0
+        open_editors += 1
+
     if open_editors > 0
-      ctext = if open_editors > 1 then "You have " + open_editors + " unsaved replies. Do you really want to close the view?" else "You have an unsaved reply. Do you really want to close the view?"
-      if not confirm ctext then can_close = false
-
-    if can_close then @unsaved_drafts = []	               
+      if open_editors > 1
+        ctext = "You have #{open_editors} unsaved replies."
+      else
+        ctext = "You have an unsaved reply."
+      ctext = ctext + " Do you really want to close the view?"
+      can_close = confirm ctext
+
+    if can_close then @unsaved_drafts = []
     can_close
 
   threadId: (annotation) ->
